{
  "$schema": "https://railway.app/railway.schema.json",
  "build": {
    "builder": "DOCKERFILE",
    "dockerfilePath": "backend/Dockerfile"
  },
  "deploy": {
    "healthcheckPath": "/health",
<<<<<<< HEAD
    "healthcheckTimeout": 100,
    "restartPolicyType": "ON_FAILURE",
    "restartPolicyMaxRetries": 10
=======
    "healthcheckTimeout": 100
>>>>>>> f2bf0e15
  }
}<|MERGE_RESOLUTION|>--- conflicted
+++ resolved
@@ -6,12 +6,8 @@
   },
   "deploy": {
     "healthcheckPath": "/health",
-<<<<<<< HEAD
     "healthcheckTimeout": 100,
     "restartPolicyType": "ON_FAILURE",
     "restartPolicyMaxRetries": 10
-=======
-    "healthcheckTimeout": 100
->>>>>>> f2bf0e15
   }
 }